// -*- mode:c++ -*-
//
// Alpha ISA description file.
//

let {{
    global rcs_id
    rcs_id = "$Id$"
}};


#include <sstream>
#include <iostream>
#include <iomanip>

#include <math.h>
#if defined(linux)
#include <fenv.h>
#endif

#include "base/cprintf.hh"
#include "base/misc.hh"
#include "cpu/exec_context.hh"
#include "cpu/exetrace.hh"
#include "cpu/full_cpu/full_cpu.hh"
#include "cpu/full_cpu/op_class.hh"
#include "cpu/full_cpu/spec_state.hh"
#include "cpu/simple_cpu/simple_cpu.hh"
#include "cpu/static_inst.hh"
#include "sim/annotation.hh"
#include "sim/sim_exit.hh"

#ifdef FULL_SYSTEM
#include "arch/alpha/ev5.hh"
#include "arch/alpha/pseudo_inst.hh"
#endif

namespace AlphaISA;

// Universal (format-independent) fields
def bitfield OPCODE	<31:26>;
def bitfield RA		<25:21>;
def bitfield RB		<20:16>;

// Memory format
def signed bitfield MEMDISP <15: 0>; // displacement
def        bitfield MEMFUNC <15: 0>; // function code (same field, unsigned)

// Memory-format jumps
def bitfield JMPFUNC	<15:14>; // function code (disp<15:14>)
def bitfield JMPHINT	<13: 0>; // tgt Icache idx hint (disp<13:0>)

// Branch format
def signed bitfield BRDISP <20: 0>; // displacement

// Integer operate format(s>;
def bitfield INTIMM	<20:13>; // integer immediate (literal)
def bitfield IMM	<12:12>; // immediate flag
def bitfield INTFUNC	<11: 5>; // function code
def bitfield RC		< 4: 0>; // dest reg

// Floating-point operate format
def bitfield FA		  <25:21>;
def bitfield FB		  <20:16>;
def bitfield FP_FULLFUNC  <15: 5>; // complete function code
    def bitfield FP_TRAPMODE  <15:13>; // trapping mode
    def bitfield FP_ROUNDMODE <12:11>; // rounding mode
    def bitfield FP_TYPEFUNC  <10: 5>; // type+func: handiest for decoding
        def bitfield FP_SRCTYPE   <10: 9>; // source reg type
        def bitfield FP_SHORTFUNC < 8: 5>; // short function code
        def bitfield FP_SHORTFUNC_TOP2 <8:7>; // top 2 bits of short func code
def bitfield FC		  < 4: 0>; // dest reg

// PALcode format
def bitfield PALFUNC	<25: 0>; // function code

// EV5 PAL instructions:
// HW_LD/HW_ST
def bitfield HW_LDST_PHYS  <15>; // address is physical
def bitfield HW_LDST_ALT   <14>; // use ALT_MODE IPR
def bitfield HW_LDST_WRTCK <13>; // HW_LD only: fault if no write acc
def bitfield HW_LDST_QUAD  <12>; // size: 0=32b, 1=64b
def bitfield HW_LDST_VPTE  <11>; // HW_LD only: is PTE fetch
def bitfield HW_LDST_LOCK  <10>; // HW_LD only: is load locked
def bitfield HW_LDST_COND  <10>; // HW_ST only: is store conditional
def signed bitfield HW_LDST_DISP  <9:0>; // signed displacement

// HW_REI
def bitfield HW_REI_TYP <15:14>; // type: stalling vs. non-stallingk
def bitfield HW_REI_MBZ <13: 0>; // must be zero

// HW_MTPR/MW_MFPR
def bitfield HW_IPR_IDX <15:0>;	 // IPR index

// M5 instructions
def bitfield M5FUNC <7:0>;

let {{
    global operandTypeMap
    operandTypeMap = {
	'sb' : ('signed int', 8),
	'ub' : ('unsigned int', 8),
	'sw' : ('signed int', 16),
	'uw' : ('unsigned int', 16),
	'sl' : ('signed int', 32),
	'ul' : ('unsigned int', 32),
	'sq' : ('signed int', 64),
	'uq' : ('unsigned int', 64),
	'sf' : ('float', 32),
	'df' : ('float', 64)
    }

    global operandTraitsMap
    operandTraitsMap = {
	# Int regs default to unsigned, but code should not count on this.
	# For clarity, descriptions that depend on unsigned behavior should
	# explicitly specify '.uq'.
	'Ra': IntRegOperandTraits('uq', 'RA', 'IsInteger', 1),
	'Rb': IntRegOperandTraits('uq', 'RB', 'IsInteger', 2),
	'Rc': IntRegOperandTraits('uq', 'RC', 'IsInteger', 3),
	'Fa': FloatRegOperandTraits('df', 'FA', 'IsFloating', 1),
	'Fb': FloatRegOperandTraits('df', 'FB', 'IsFloating', 2),
	'Fc': FloatRegOperandTraits('df', 'FC', 'IsFloating', 3),
	'Mem': MemOperandTraits('uq', None,
				('IsMemRef', 'IsLoad', 'IsStore'), 4),
	'NPC': NPCOperandTraits('uq', None, ( None, None, 'IsControl' ), 4),
	'Runiq': ControlRegOperandTraits('uq', 'Uniq', None, 1),
	'FPCR':  ControlRegOperandTraits('uq', 'Fpcr', None, 1),
	# The next two are hacks for non-full-system call-pal emulation
	'R0':  IntRegOperandTraits('uq', '0', None, 1),
	'R16': IntRegOperandTraits('uq', '16', None, 1),
    }

    defineDerivedOperandVars()
}};

declare {{
// just temporary, while comparing with old code for debugging
// #define SS_COMPATIBLE_DISASSEMBLY

    /// Check "FP enabled" machine status bit.  Called when executing any FP
    /// instruction in full-system mode.
    /// @retval Full-system mode: No_Fault if FP is enabled, Fen_Fault
    /// if not.  Non-full-system mode: always returns No_Fault.
#ifdef FULL_SYSTEM
    inline Fault checkFpEnableFault(ExecContext *xc)
    {
	Fault fault = No_Fault;	// dummy... this ipr access should not fault
	if (!ICSR_FPE(xc->readIpr(AlphaISA::IPR_ICSR, fault))) {
	    fault = Fen_Fault;
	}
	return fault;
    }
#else
    inline Fault checkFpEnableFault(ExecContext *xc)
    {
	return No_Fault;
    }
#endif

    /**
     * Base class for all Alpha static instructions.
     */
    class AlphaStaticInst : public StaticInst<AlphaISA>
    {
      protected:

	/// Make AlphaISA register dependence tags directly visible in
	/// this class and derived classes.  Maybe these should really
	/// live here and not in the AlphaISA namespace.
	enum DependenceTags {
	    FP_Base_DepTag = AlphaISA::FP_Base_DepTag,
	    Fpcr_DepTag = AlphaISA::Fpcr_DepTag,
	    Uniq_DepTag = AlphaISA::Uniq_DepTag,
	    IPR_Base_DepTag = AlphaISA::IPR_Base_DepTag
	};

	/// Constructor.
	AlphaStaticInst(const char *mnem, MachInst _machInst,
			OpClass __opClass)
	    : StaticInst<AlphaISA>(mnem, _machInst, __opClass)
	{
	}

	/// Print a register name for disassembly given the unique
	/// dependence tag number (FP or int).
	void printReg(std::ostream &os, int reg)
	{
	    if (reg < FP_Base_DepTag) {
		ccprintf(os, "r%d", reg);
	    }
	    else {
		ccprintf(os, "f%d", reg - FP_Base_DepTag);
	    }
	}

	std::string generateDisassembly(Addr pc, const SymbolTable *symtab)
	{
	    std::stringstream ss;

	    ccprintf(ss, "%-10s ", mnemonic);

	    // just print the first two source regs... if there's
	    // a third one, it's a read-modify-write dest (Rc),
	    // e.g. for CMOVxx
	    if (_numSrcRegs > 0) {
		printReg(ss, _srcRegIdx[0]);
	    }
	    if (_numSrcRegs > 1) {
		ss << ",";
		printReg(ss, _srcRegIdx[1]);
	    }

	    // just print the first dest... if there's a second one,
	    // it's generally implicit
	    if (_numDestRegs > 0) {
		if (_numSrcRegs > 0)
		    ss << ",";
		printReg(ss, _destRegIdx[0]);
	    }

	    return ss.str();
	}
    };
}};


def template BasicDeclare {{
    /**
     * Static instruction class for "%(mnemonic)s".
     */
    class %(class_name)s : public %(base_class)s
    {
      public:
	/// Constructor.
	%(class_name)s(MachInst machInst)
	     : %(base_class)s("%(mnemonic)s", machInst, %(op_class)s)
	{
	    %(constructor)s;
	}

	Fault execute(SimpleCPU *cpu, ExecContext *xc,
		      Trace::InstRecord *traceData)
	{
	    SimpleCPU *memAccessObj __attribute__((unused)) = cpu;
	    Fault fault = No_Fault;

	    %(fp_enable_check)s;
	    %(exec_decl)s;
	    %(simple_rd)s;
	    %(code)s;

	    if (fault == No_Fault) {
		%(simple_wb)s;
	    }

	    return fault;
	}

	Fault execute(FullCPU *cpu, SpecExecContext *xc, DynInst *dynInst,
		      Trace::InstRecord *traceData)
	{
	    DynInst *memAccessObj __attribute__((unused)) = dynInst;
	    Fault fault = No_Fault;

	    %(fp_enable_check)s;
	    %(exec_decl)s;
	    %(dtld_rd)s;
	    %(code)s;

	    if (fault == No_Fault) {
		%(dtld_wb)s;
	    }

	    return fault;
	}
    };
}};

def template BasicDecode {{
    return new %(class_name)s(machInst);
}};

def template BasicDecodeWithMnemonic {{
    return new %(class_name)s("%(mnemonic)s", machInst);
}};

// The most basic instruction format... used only for a few misc. insts
def format BasicOperate(code, *flags) {{
    iop = InstObjParams(name, Name, 'AlphaStaticInst', CodeBlock(code), flags)
    return iop.subst('BasicDeclare', 'BasicDecode')
}};



////////////////////////////////////////////////////////////////////

declare {{
    /**
     * Static instruction class for no-ops.  This is a leaf class.
     */
    class Nop : public AlphaStaticInst
    {
	/// Disassembly of original instruction.
	const std::string originalDisassembly;

      public:
	/// Constructor
	Nop(const std::string _originalDisassembly, MachInst _machInst)
	    : AlphaStaticInst("nop", _machInst, No_OpClass),
	      originalDisassembly(_originalDisassembly)
	{
	    flags[IsNop] = true;
	}

	~Nop() { }

	Fault execute(SimpleCPU *cpu, ExecContext *xc,
		      Trace::InstRecord *traceData)
	{
	    return No_Fault;
	}

	Fault execute(FullCPU *cpu, SpecExecContext *xc, DynInst *dynInst,
		      Trace::InstRecord *traceData)
	{
	    return No_Fault;
	}

	std::string generateDisassembly(Addr pc, const SymbolTable *symtab)
	{
#ifdef SS_COMPATIBLE_DISASSEMBLY
	    return originalDisassembly;
#else
	    return csprintf("%-10s (%s)", "nop", originalDisassembly);
#endif
	}
    };

    /// Helper function for decoding nops.  Substitute Nop object
    /// for original inst passed in as arg (and delete latter).
    inline
    AlphaStaticInst *
    makeNop(AlphaStaticInst *inst)
    {
	AlphaStaticInst *nop = new Nop(inst->disassemble(0), inst->machInst);
	delete inst;
	return nop;
    }
}};

def format Nop() {{
    return ('', 'return new Nop("%s", machInst);\n' % name)
}};


// integer & FP operate instructions use Rc as dest, so check for
// Rc == 31 to detect nops
def template OperateNopCheckDecode {{
 {
     AlphaStaticInst *i = new %(class_name)s(machInst);
     if (RC == 31) {
	 i = makeNop(i);
     }
     return i;
 }
}};

// Like BasicOperate format, but generates NOP if RC/FC == 31
def format BasicOperateWithNopCheck(code, *opt_args) {{
    iop = InstObjParams(name, Name, 'AlphaStaticInst', CodeBlock(code),
			opt_args)
    return iop.subst('BasicDeclare', 'OperateNopCheckDecode')
}};


////////////////////////////////////////////////////////////////////
//
// Integer operate instructions
//

declare {{
    /**
     * Base class for integer immediate instructions.
     */
    class IntegerImm : public AlphaStaticInst
    {
      protected:
	/// Immediate operand value (unsigned 8-bit int).
	uint8_t imm;

	/// Constructor
	IntegerImm(const char *mnem, MachInst _machInst, OpClass __opClass)
	    : AlphaStaticInst(mnem, _machInst, __opClass), imm(INTIMM)
	{
	}

	std::string generateDisassembly(Addr pc, const SymbolTable *symtab)
	{
	    std::stringstream ss;

	    ccprintf(ss, "%-10s ", mnemonic);

	    // just print the first source reg... if there's
	    // a second one, it's a read-modify-write dest (Rc),
	    // e.g. for CMOVxx
	    if (_numSrcRegs > 0) {
		printReg(ss, _srcRegIdx[0]);
		ss << ",";
	    }

	    ss << (int)imm;
 
	    if (_numDestRegs > 0) {
		ss << ",";
		printReg(ss, _destRegIdx[0]);
	    }

	    return ss.str();
	}
    };
}};

def template RegOrImmDecode {{
 {
     AlphaStaticInst *i =
	 (IMM) ? (AlphaStaticInst *)new %(class_name)sImm(machInst)
	 : (AlphaStaticInst *)new %(class_name)s(machInst);
     if (RC == 31) {
	 i = makeNop(i);
     }
     return i;
 }
}};

// Primary format for integer operate instructions:
// - Generates both reg-reg and reg-imm versions if Rb_or_imm is used.
// - Generates NOP if RC == 31.
def format IntegerOperate(code, *opt_flags) {{
    # If the code block contains 'Rb_or_imm', we define two instructions,
    # one using 'Rb' and one using 'imm', and have the decoder select
    # the right one.
    uses_imm = (code.find('Rb_or_imm') != -1)
    if uses_imm:
	orig_code = code
        # base code is reg version:
        # rewrite by substituting 'Rb' for 'Rb_or_imm'
	code = re.sub(r'Rb_or_imm', 'Rb', orig_code)
        # generate immediate version by substituting 'imm'
        # note that imm takes no extenstion, so we extend
        # the regexp to replace any extension as well
        imm_code = re.sub(r'Rb_or_imm(\.\w+)?', 'imm', orig_code)

    # generate declaration for register version
    cblk = CodeBlock(code)
    iop = InstObjParams(name, Name, 'AlphaStaticInst', cblk, opt_flags)
    decls = iop.subst('BasicDeclare')

    if uses_imm:
        # append declaration for imm version
        imm_cblk = CodeBlock(imm_code)
        imm_iop = InstObjParams(name, Name + 'Imm', 'IntegerImm', imm_cblk,
				opt_flags)
        decls += imm_iop.subst('BasicDeclare')
        # decode checks IMM bit to pick correct version
	decode = iop.subst('RegOrImmDecode')
    else:
        # no imm version: just check for nop
        decode = iop.subst('OperateNopCheckDecode')

    return (decls, decode)
}};


////////////////////////////////////////////////////////////////////
//
// Floating-point instructions
//
//	Note that many FP-type instructions which do not support all the
//	various rounding & trapping modes use the simpler format
//	BasicOperateWithNopCheck.
//

declare {{
    /**
     * Base class for general floating-point instructions.  Includes
     * support for various Alpha rounding and trapping modes.  Only FP
     * instructions that require this support are derived from this
     * class; the rest derive directly from AlphaStaticInst.
     */
    class AlphaFP : public  AlphaStaticInst
    {
      public:
	/// Alpha FP rounding modes.
	enum RoundingMode {
	    Chopped = 0,	///< round toward zero
	    Minus_Infinity = 1, ///< round toward minus infinity
	    Normal = 2,		///< round to nearest (default)
	    Dynamic = 3,	///< use FPCR setting (in instruction)
	    Plus_Infinity = 3	///< round to plus inifinity (in FPCR)
	};

	/// Alpha FP trapping modes.
	/// For instructions that produce integer results, the
	/// "Underflow Enable" modes really mean "Overflow Enable", and
	/// the assembly modifier is V rather than U.
	enum TrappingMode {
	    /// default: nothing enabled
	    Imprecise = 0,		   ///< no modifier
	    /// underflow/overflow traps enabled, inexact disabled
	    Underflow_Imprecise = 1,	   ///< /U or /V
	    Underflow_Precise = 5,	   ///< /SU or /SV
	    /// underflow/overflow and inexact traps enabled
	    Underflow_Inexact_Precise = 7  ///< /SUI or /SVI
	};

      protected:
#if defined(linux)
	static const int alphaToC99RoundingMode[];
#endif

	/// Map enum RoundingMode values to disassembly suffixes.
	static const char *roundingModeSuffix[];
	/// Map enum TrappingMode values to FP disassembly suffixes.
	static const char *fpTrappingModeSuffix[];
	/// Map enum TrappingMode values to integer disassembly suffixes.
	static const char *intTrappingModeSuffix[];

	/// This instruction's rounding mode.
	RoundingMode roundingMode;
	/// This instruction's trapping mode.
	TrappingMode trappingMode;

	/// Constructor
	AlphaFP(const char *mnem, MachInst _machInst, OpClass __opClass)
	    : AlphaStaticInst(mnem, _machInst, __opClass),
	      roundingMode((enum RoundingMode)FP_ROUNDMODE),
	      trappingMode((enum TrappingMode)FP_TRAPMODE)
	{
	    if (trappingMode != Imprecise) {
		warn("precise FP traps unimplemented\n");
	    }
	}

#if defined(linux)
	int
	getC99RoundingMode(ExecContext *xc)
	{
	    if (roundingMode == Dynamic) {
		return alphaToC99RoundingMode[bits(xc->readFpcr(), 59, 58)];
	    }
	    else {
		return alphaToC99RoundingMode[roundingMode];
	    }
	}
#endif

	// This differs from the AlphaStaticInst version only in
	// printing suffixes for non-default rounding & trapping modes.
	std::string generateDisassembly(Addr pc, const SymbolTable *symtab)
	{
	    std::string mnem_str(mnemonic);

#ifndef SS_COMPATIBLE_DISASSEMBLY
	    std::string suffix("");
	    suffix += ((_destRegIdx[0] >= FP_Base_DepTag)
		       ? fpTrappingModeSuffix[trappingMode]
		       : intTrappingModeSuffix[trappingMode]);
	    suffix += roundingModeSuffix[roundingMode];

	    if (suffix != "") {
		mnem_str = csprintf("%s/%s", mnemonic, suffix);
	    }
#endif

	    std::stringstream ss;
	    ccprintf(ss, "%-10s ", mnem_str.c_str());

	    // just print the first two source regs... if there's
	    // a third one, it's a read-modify-write dest (Rc),
	    // e.g. for CMOVxx
	    if (_numSrcRegs > 0) {
		printReg(ss, _srcRegIdx[0]);
	    }
	    if (_numSrcRegs > 1) {
		ss << ",";
		printReg(ss, _srcRegIdx[1]);
	    }

	    // just print the first dest... if there's a second one,
	    // it's generally implicit
	    if (_numDestRegs > 0) {
		if (_numSrcRegs > 0)
		    ss << ",";
		printReg(ss, _destRegIdx[0]);
	    }

	    return ss.str();
	}
    };

#if defined(linux)
    const int AlphaFP::alphaToC99RoundingMode[] = {
	FE_TOWARDZERO,	// Chopped
	FE_DOWNWARD,	// Minus_Infinity
	FE_TONEAREST,	// Normal
	FE_UPWARD	// Dynamic in inst, Plus_Infinity in FPCR
    };
#endif

    const char *AlphaFP::roundingModeSuffix[] = { "c", "m", "", "d" };
    // mark invalid trapping modes, but don't fail on them, because
    // you could decode anything on a misspeculated path
    const char *AlphaFP::fpTrappingModeSuffix[] =
	{ "", "u", "INVTM2", "INVTM3", "INVTM4", "su", "INVTM6", "sui" };
    const char *AlphaFP::intTrappingModeSuffix[] =
	{ "", "v", "INVTM2", "INVTM3", "INVTM4", "sv", "INVTM6", "svi" };
}};


def template FloatingPointDeclare {{
    /**
     * "Fast" static instruction class for "%(mnemonic)s" (imprecise
     * trapping mode, normal rounding mode).
     */
    class %(class_name)sFast : public %(base_class)s
    {
      public:
	/// Constructor.
	%(class_name)sFast(MachInst machInst)
	     : %(base_class)s("%(mnemonic)s", machInst, %(op_class)s)
	{
	    %(constructor)s;
	}

	Fault execute(SimpleCPU *cpu, ExecContext *xc,
		      Trace::InstRecord *traceData)
	{
	    Fault fault = No_Fault;

	    %(fp_enable_check)s;
	    %(exec_decl)s;
	    %(simple_rd)s;
	    %(code)s;

	    if (fault == No_Fault) {
		%(simple_wb)s;
	    }

	    return fault;
	}

	Fault execute(FullCPU *cpu, SpecExecContext *xc, DynInst *dynInst,
		      Trace::InstRecord *traceData)
	{
	    Fault fault = No_Fault;

	    %(fp_enable_check)s;
	    %(exec_decl)s;
	    %(dtld_rd)s;
	    %(code)s;

	    if (fault == No_Fault) {
		%(dtld_wb)s;
	    }

	    return fault;
	}
    };

    /**
     * General static instruction class for "%(mnemonic)s".  Supports
     * all the various rounding and trapping modes.
     */
    class %(class_name)sGeneral : public %(base_class)s
    {
      public:
	/// Constructor.
	%(class_name)sGeneral(MachInst machInst)
	     : %(base_class)s("%(mnemonic)s", machInst, %(op_class)s)
	{
	    %(constructor)s;
	}

	Fault execute(SimpleCPU *cpu, ExecContext *xc,
		      Trace::InstRecord *traceData)
	{
	    Fault fault = No_Fault;

	    %(fp_enable_check)s;
	    %(exec_decl)s;
	    %(simple_rd)s;

#if defined(linux)
	    fesetround(getC99RoundingMode(xc));
#endif

	    %(code)s;

#if defined(linux)
	    fesetround(FE_TONEAREST);
#endif

	    if (fault == No_Fault) {
		%(simple_wb)s;
	    }

	    return fault;
	}

	Fault execute(FullCPU *cpu, SpecExecContext *xc, DynInst *dynInst,
		      Trace::InstRecord *traceData)
	{
	    Fault fault = No_Fault;

	    %(fp_enable_check)s;
	    %(exec_decl)s;
	    %(dtld_rd)s;

#if defined(linux)
	    fesetround(getC99RoundingMode(xc));
#endif

	    %(code)s;

#if defined(linux)
	    fesetround(FE_TONEAREST);
#endif

	    if (fault == No_Fault) {
		%(dtld_wb)s;
	    }

	    return fault;
	}
    };
}};

def template FloatingPointDecode {{
 {
     bool fast = (FP_TRAPMODE == AlphaFP::Imprecise
		  && FP_ROUNDMODE == AlphaFP::Normal);
     AlphaStaticInst *i =
	 fast ? (AlphaStaticInst *)new %(class_name)sFast(machInst) :
	        (AlphaStaticInst *)new %(class_name)sGeneral(machInst);

     if (FC == 31) {
	 i = makeNop(i);
     }

     return i;
 }
}};


// General format for floating-point operate instructions:
// - Checks trapping and rounding mode flags.  Trapping modes
//   currently unimplemented (will fail).
// - Generates NOP if FC == 31.
def format FloatingPointOperate(code, *opt_args) {{
    iop = InstObjParams(name, Name, 'AlphaFP', CodeBlock(code),
			opt_args)
    return iop.subst('FloatingPointDeclare', 'FloatingPointDecode')
}};


////////////////////////////////////////////////////////////////////
//
// Memory-format instructions: LoadAddress, Load, Store
//

declare {{
    /**
     * Base class for general Alpha memory-format instructions.
     */
    class Memory : public AlphaStaticInst
    {
      protected:

	/// Displacement for EA calculation (signed).
	int32_t disp;
	/// Memory request flags.  See mem_req_base.hh.
        unsigned memAccessFlags;

	/// Constructor
	Memory(const char *mnem, MachInst _machInst, OpClass __opClass)
	    : AlphaStaticInst(mnem, _machInst, __opClass),
	      disp(MEMDISP), memAccessFlags(0)
	{
	}

	std::string generateDisassembly(Addr pc, const SymbolTable *symtab)
	{
	    return csprintf("%-10s %c%d,%d(r%d)", mnemonic,
			    flags[IsFloating] ? 'f' : 'r', RA, MEMDISP, RB);
	}
    };

    /**
     * Base class for a few miscellaneous memory-format insts
     * that don't interpret the disp field: wh64, fetch, fetch_m, ecb.
     * None of these instructions has a destination register either.
     */
    class MemoryNoDisp : public AlphaStaticInst
    {
      protected:
	/// Memory request flags.  See mem_req_base.hh.
        unsigned memAccessFlags;

	/// Constructor
	MemoryNoDisp(const char *mnem, MachInst _machInst, OpClass __opClass)
	    : AlphaStaticInst(mnem, _machInst, __opClass),
	      memAccessFlags(0)
	{
	}

	std::string generateDisassembly(Addr pc, const SymbolTable *symtab)
	{
	    return csprintf("%-10s (r%d)", mnemonic, RB);
	}
    };

    /**
     * Base class for "fake" effective-address computation
     * instructions returnded by eaCompInst().
     */
    class EACompBase : public AlphaStaticInst
    {
      public:
	/// Constructor
	EACompBase(MachInst machInst)
	    : AlphaStaticInst("(eacomp)", machInst, IntALU)
	{
	}

	Fault execute(SimpleCPU *cpu, ExecContext *xc,
		      Trace::InstRecord *traceData)
	{ panic("attempt to execute eacomp"); }

	Fault execute(FullCPU *cpu, SpecExecContext *xc, DynInst *dynInst,
		      Trace::InstRecord *traceData)
	{ panic("attempt to execute eacomp"); }
    };

    /**
     * Base class for "fake" memory-access instructions returnded by
     * memAccInst().
     */
    class MemAccBase : public AlphaStaticInst
    {
      public:
	/// Constructor
	MemAccBase(MachInst machInst, OpClass __opClass)
	    : AlphaStaticInst("(memacc)", machInst, __opClass)
	{
	}

	Fault execute(SimpleCPU *cpu, ExecContext *xc,
		      Trace::InstRecord *traceData)
	{ panic("attempt to execute memacc"); }

	Fault execute(FullCPU *cpu, SpecExecContext *xc, DynInst *dynInst,
		      Trace::InstRecord *traceData)
	{ panic("attempt to execute memacc"); }
    };

}};


def format LoadAddress(code) {{
    iop = InstObjParams(name, Name, 'Memory', CodeBlock(code))
    return iop.subst('BasicDeclare', 'BasicDecode')
}};


def template LoadStoreDeclare {{
    /**
     * Static instruction class for "%(mnemonic)s".
     */
    class %(class_name)s : public %(base_class)s
    {
      protected:

	/**
	 * "Fake" effective address computation class for "%(mnemonic)s".
	 */
	class EAComp : public EACompBase
	{
	  public:
	    /// Constructor
	    EAComp(MachInst machInst)
		: EACompBase(machInst)
	    {
		%(ea_constructor)s;
	    }
	};

	/**
	 * "Fake" memory access instruction class for "%(mnemonic)s".
	 */
	class MemAcc : public MemAccBase
	{
	  public:
	    /// Constructor
	    MemAcc(MachInst machInst)
		: MemAccBase(machInst, %(op_class)s)
	    {
		%(memacc_constructor)s;
	    }
	};

	/// Pointer to EAComp object.
	StaticInstPtr<AlphaISA> eaCompPtr;
	/// Pointer to MemAcc object.
	StaticInstPtr<AlphaISA> memAccPtr;

      public:

	StaticInstPtr<AlphaISA> eaCompInst() { return eaCompPtr; }
	StaticInstPtr<AlphaISA> memAccInst() { return memAccPtr; }

	/// Constructor.
	%(class_name)s(MachInst machInst)
	     : %(base_class)s("%(mnemonic)s", machInst, %(op_class)s),
	       eaCompPtr(new EAComp(machInst)), memAccPtr(new MemAcc(machInst))
	{
	    %(constructor)s;
	}

	Fault execute(SimpleCPU *cpu, ExecContext *xc,
		      Trace::InstRecord *traceData)
	{
	    SimpleCPU *memAccessObj = cpu;
	    Addr EA;
	    Fault fault = No_Fault;

	    %(fp_enable_check)s;
	    %(exec_decl)s;
	    %(simple_nonmem_rd)s;
	    %(ea_code)s;

	    if (fault == No_Fault) {
		%(simple_mem_rd)s;
		%(memacc_code)s;
	    }

	    if (fault == No_Fault) {
		%(simple_mem_wb)s;
	    }

	    if (fault == No_Fault) {
		%(postacc_code)s;
	    }

	    if (fault == No_Fault) {
		%(simple_nonmem_wb)s;
	    }

	    return fault;
	}

	Fault execute(FullCPU *cpu, SpecExecContext *xc, DynInst *dynInst,
		      Trace::InstRecord *traceData)
	{
	    DynInst *memAccessObj = dynInst;
	    Addr EA;
	    Fault fault = No_Fault;

	    %(fp_enable_check)s;
	    %(exec_decl)s;
	    %(dtld_nonmem_rd)s;
	    %(ea_code)s;

	    if (fault == No_Fault) {
		%(dtld_mem_rd)s;
		%(memacc_code)s;
	    }

	    if (fault == No_Fault) {
		%(dtld_mem_wb)s;
	    }

	    if (fault == No_Fault) {
		%(postacc_code)s;
	    }

	    if (fault == No_Fault) {
		%(dtld_nonmem_wb)s;
	    }

	    return fault;
	}
    };
}};


def template PrefetchDeclare {{
    /**
     * Static instruction class for "%(mnemonic)s".
     */
    class %(class_name)s : public %(base_class)s
    {
      protected:

	/**
	 * "Fake" effective address computation class for "%(mnemonic)s".
	 */
	class EAComp : public EACompBase
	{
	  public:
	    /// Constructor
	    EAComp(MachInst machInst)
		: EACompBase(machInst)
	    {
		%(ea_constructor)s;
	    }
	};

	/**
	 * "Fake" memory access instruction class for "%(mnemonic)s".
	 */
	class MemAcc : public MemAccBase
	{
	  public:
	    /// Constructor
	    MemAcc(MachInst machInst)
		: MemAccBase(machInst, %(op_class)s)
	    {
		%(memacc_constructor)s;
	    }
	};

	/// Pointer to EAComp object.
	StaticInstPtr<AlphaISA> eaCompPtr;
	/// Pointer to MemAcc object.
	StaticInstPtr<AlphaISA> memAccPtr;

      public:

	StaticInstPtr<AlphaISA> eaCompInst() { return eaCompPtr; }
	StaticInstPtr<AlphaISA> memAccInst() { return memAccPtr; }

	/// Constructor
	%(class_name)s(MachInst machInst)
	     : %(base_class)s("%(mnemonic)s", machInst, %(op_class)s),
	       eaCompPtr(new EAComp(machInst)), memAccPtr(new MemAcc(machInst))
	{
	    %(constructor)s;
	}

	Fault execute(SimpleCPU *cpu, ExecContext *xc,
		      Trace::InstRecord *traceData)
	{
	    Addr EA;
	    Fault fault = No_Fault;

	    %(fp_enable_check)s;
	    %(exec_decl)s;
	    %(simple_nonmem_rd)s;
	    %(ea_code)s;

	    if (fault == No_Fault) {
		cpu->prefetch(EA, memAccessFlags);
	    }

	    return No_Fault;
	}

	Fault execute(FullCPU *cpu, SpecExecContext *xc, DynInst *dynInst,
		      Trace::InstRecord *traceData)
	{
	    Addr EA;
	    Fault fault = No_Fault;

	    %(fp_enable_check)s;
	    %(exec_decl)s;
	    %(dtld_nonmem_rd)s;
	    %(ea_code)s;

	    if (fault == No_Fault) {
		dynInst->prefetch(EA, memAccessFlags);
	    }

	    return No_Fault;
	}
    };
}};


// load instructions use Ra as dest, so check for
// Ra == 31 to detect nops
def template LoadNopCheckDecode {{
 {
     AlphaStaticInst *i = new %(class_name)s(machInst);
     if (RA == 31) {
	 i = makeNop(i);
     }
     return i;
 }
}};


// for some load instructions, Ra == 31 indicates a prefetch (not a nop)
def template LoadPrefetchCheckDecode {{
 {
     if (RA != 31) {
	 return new %(class_name)s(machInst);
     }
     else {
	 return new %(class_name)sPrefetch(machInst);
     }
 }
}};


let {{
global LoadStoreBase
def LoadStoreBase(name, Name, ea_code, memacc_code, postacc_code = '',
		  base_class = 'Memory', flags = [],
		  declare_template = 'LoadStoreDeclare',
		  decode_template = 'BasicDecode'):
    # Segregate flags into instruction flags (handled by InstObjParams)
    # and memory access flags (handled here).

    # Would be nice to autogenerate this list, but oh well.
    valid_mem_flags = ['LOCKED', 'EVICT_NEXT', 'PF_EXCLUSIVE']
    inst_flags = []
    mem_flags = []
    for f in flags:
	if f in valid_mem_flags:
	    mem_flags.append(f)
        else:
            inst_flags.append(f)

    ea_cblk = CodeBlock(ea_code)
    memacc_cblk = CodeBlock(memacc_code)
    postacc_cblk = CodeBlock(postacc_code)

    cblk = CodeBlock(ea_code + memacc_code + postacc_code)
    iop = InstObjParams(name, Name, base_class, cblk, inst_flags)

    iop.ea_constructor = ea_cblk.constructor
    iop.ea_code = ea_cblk.code
    iop.memacc_constructor = memacc_cblk.constructor
    iop.memacc_code = memacc_cblk.code
    iop.postacc_code = postacc_cblk.code

    mem_flags = string.join(mem_flags, '|')
    if mem_flags != '':
        iop.constructor += '\n\tmemAccessFlags = ' + mem_flags + ';'

    return iop.subst(declare_template, decode_template)
}};


def format LoadOrNop(ea_code, memacc_code, *flags) {{
    return LoadStoreBase(name, Name, ea_code, memacc_code,
			 flags = flags,
			 decode_template = 'LoadNopCheckDecode')
}};


// Note that the flags passed in apply only to the prefetch version
def format LoadOrPrefetch(ea_code, memacc_code, *pf_flags) {{
    # declare the load instruction object and generate the decode block
    (decls, decode) = \
	LoadStoreBase(name, Name, ea_code, memacc_code,
		      decode_template = 'LoadPrefetchCheckDecode')

    # Declare the prefetch instruction object.

    # convert flags from tuple to list to make them mutable
    pf_flags = list(pf_flags) + ['IsMemRef', 'IsLoad', 'IsDataPrefetch', 'RdPort']

    (pfdecls, pfdecode) = \
	LoadStoreBase(name, Name + 'Prefetch', ea_code, '',
		      flags = pf_flags,
		      declare_template = 'PrefetchDeclare')

    return (decls + pfdecls, decode)
}};


def format Store(ea_code, memacc_code, *flags) {{
    return LoadStoreBase(name, Name, ea_code, memacc_code,
			 flags = flags)
}};


def format StoreCond(ea_code, memacc_code, postacc_code, *flags) {{
    return LoadStoreBase(name, Name, ea_code, memacc_code, postacc_code,
			 flags = flags)
}};


// Use 'MemoryNoDisp' as base: for wh64, fetch, ecb
def format MiscPrefetch(ea_code, memacc_code, *flags) {{
    return LoadStoreBase(name, Name, ea_code, memacc_code,
			 flags = flags, base_class = 'MemoryNoDisp')
}};


////////////////////////////////////////////////////////////////////


declare {{

    /**
     * Base class for instructions whose disassembly is not purely a
     * function of the machine instruction (i.e., it depends on the
     * PC).  This class overrides the disassemble() method to check
     * the PC and symbol table values before re-using a cached
     * disassembly string.  This is necessary for branches and jumps,
     * where the disassembly string includes the target address (which
     * may depend on the PC and/or symbol table).
     */
    class PCDependentDisassembly : public AlphaStaticInst
    {
      protected:
	/// Cached program counter from last disassembly
	Addr	     	   cachedPC;
	/// Cached symbol table pointer from last disassembly
	const SymbolTable *cachedSymtab;

	/// Constructor
	PCDependentDisassembly(const char *mnem, MachInst _machInst,
			       OpClass __opClass)
	    : AlphaStaticInst(mnem, _machInst, __opClass),
	      cachedPC(0), cachedSymtab(0)
	{
	}

	const std::string &disassemble(Addr pc, const SymbolTable *symtab)
	{
	    if (!cachedDisassembly ||
		pc != cachedPC || symtab != cachedSymtab)
	    {
		if (cachedDisassembly)
		    delete cachedDisassembly;

		cachedDisassembly =
		    new std::string(generateDisassembly(pc, symtab));
		cachedPC = pc;
		cachedSymtab = symtab;
	    }

	    return *cachedDisassembly;
	}
    };

    /**
     * Base class for branches (PC-relative control transfers),
     * conditional or unconditional.
     */
    class Branch : public PCDependentDisassembly
    {
      protected:
	/// Displacement to target address (signed).
	int32_t disp;

	/// Constructor.
	Branch(const char *mnem, MachInst _machInst, OpClass __opClass)
	    : PCDependentDisassembly(mnem, _machInst, __opClass),
	      disp(BRDISP << 2)
	{
	}

	Addr branchTarget(Addr branchPC) const
	{
	    return branchPC + 4 + disp;
	}

	std::string generateDisassembly(Addr pc, const SymbolTable *symtab)
	{
	    std::stringstream ss;

	    ccprintf(ss, "%-10s ", mnemonic);

	    // There's only one register arg (RA), but it could be
	    // either a source (the condition for conditional
	    // branches) or a destination (the link reg for
	    // unconditional branches)
	    if (_numSrcRegs > 0) {
		printReg(ss, _srcRegIdx[0]);
		ss << ",";
	    }
	    else if (_numDestRegs > 0) {
		printReg(ss, _destRegIdx[0]);
		ss << ",";
	    }

#ifdef SS_COMPATIBLE_DISASSEMBLY
	    if (_numSrcRegs == 0 && _numDestRegs == 0) {
		printReg(ss, 31);
		ss << ",";
	    }
#endif

	    Addr target = pc + 4 + disp;

	    std::string str;
	    if (symtab && symtab->findSymbol(target, str))
		ss << str;
	    else 
		ccprintf(ss, "0x%x", target);

	    return ss.str();
	}
    };

    /**
     * Base class for jumps (register-indirect control transfers).  In
     * the Alpha ISA, these are always unconditional.
     */
    class Jump : public PCDependentDisassembly
    {
      protected:

	/// Displacement to target address (signed).
	int32_t disp;

      public:
	/// Constructor
	Jump(const char *mnem, MachInst _machInst, OpClass __opClass)
	    : PCDependentDisassembly(mnem, _machInst, __opClass),
	      disp(BRDISP)
	{
	}

	Addr branchTarget(ExecContext *xc) const
	{
	    Addr NPC = xc->readPC() + 4;
	    uint64_t Rb = xc->readIntReg(_srcRegIdx[0]);
	    return (Rb & ~3) | (NPC & 1);
	}

	std::string generateDisassembly(Addr pc, const SymbolTable *symtab)
	{
	    std::stringstream ss;

	    ccprintf(ss, "%-10s ", mnemonic);

#ifdef SS_COMPATIBLE_DISASSEMBLY
	    if (_numDestRegs == 0) {
		printReg(ss, 31);
		ss << ",";
	    }
#endif

	    if (_numDestRegs > 0) {
		printReg(ss, _destRegIdx[0]);
		ss << ",";
	    }

	    ccprintf(ss, "(r%d)", RB);

	    return ss.str();
	}
    };
}};

def template JumpOrBranchDecode {{
    return (RA == 31)
	? (StaticInst<AlphaISA> *)new %(class_name)s(machInst)
	: (StaticInst<AlphaISA> *)new %(class_name)sAndLink(machInst);
}};

def format CondBranch(code) {{
    code = 'bool cond;\n' + code + '\nif (cond) NPC = NPC + disp;\n';
    iop = InstObjParams(name, Name, 'Branch', CodeBlock(code),
			('IsDirectControl', 'IsCondControl'))
    return iop.subst('BasicDeclare', 'BasicDecode')
}};

let {{
global UncondCtrlBase
def UncondCtrlBase(name, Name, base_class, npc_expr, flags):
    # Declare basic control transfer w/o link (i.e. link reg is R31)
    nolink_code = 'NPC = %s;\n' % npc_expr
    nolink_iop = InstObjParams(name, Name, base_class,
                               CodeBlock(nolink_code), flags)
    decls = nolink_iop.subst('BasicDeclare')

    # Generate declaration of '*AndLink' version, append to decls
    link_code = 'Ra = NPC & ~3;\n' + nolink_code
    link_iop = InstObjParams(name, Name + 'AndLink', base_class,
                             CodeBlock(link_code), flags)
    decls += link_iop.subst('BasicDeclare')

    # need to use link_iop for the decode template since it is expecting
    # the shorter version of class_name (w/o "AndLink")
    return (decls, nolink_iop.subst('JumpOrBranchDecode'))
}};

def format UncondBranch(*flags) {{
    flags += ('IsUncondControl', 'IsDirectControl')
    return UncondCtrlBase(name, Name, 'Branch', 'NPC + disp', flags) 
}};

def format Jump(*flags) {{
    flags += ('IsUncondControl', 'IsIndirectControl')
    return UncondCtrlBase(name, Name, 'Jump', '(Rb & ~3) | (NPC & 1)', flags) 
}};


declare {{
    /**
     * Base class for emulated call_pal calls (used only in
     * non-full-system mode).
     */
    class EmulatedCallPal : public AlphaStaticInst
    {
      protected:

	/// Constructor.
	EmulatedCallPal(const char *mnem, MachInst _machInst,
			OpClass __opClass)
	    : AlphaStaticInst(mnem, _machInst, __opClass)
	{
	}

	std::string generateDisassembly(Addr pc, const SymbolTable *symtab)
	{
#ifdef SS_COMPATIBLE_DISASSEMBLY
	    return csprintf("%s %s", "call_pal", mnemonic);
#else
	    return csprintf("%-10s %s", "call_pal", mnemonic);
#endif
	}
    };
}};

def format EmulatedCallPal(code) {{
    iop = InstObjParams(name, Name, 'EmulatedCallPal', CodeBlock(code))
    return iop.subst('BasicDeclare', 'BasicDecode')
}};

declare {{
    /**
     * Base class for full-system-mode call_pal instructions.
     * Probably could turn this into a leaf class and get rid of the
     * parser template.
     */
    class CallPalBase : public AlphaStaticInst
    {
      protected:
	int palFunc;	///< Function code part of instruction
	int palOffset;	///< Target PC, offset from IPR_PAL_BASE
	bool palValid;	///< is the function code valid?
	bool palPriv;	///< is this call privileged?

	/// Constructor.
	CallPalBase(const char *mnem, MachInst _machInst,
		    OpClass __opClass)
	    : AlphaStaticInst(mnem, _machInst, __opClass),
	      palFunc(PALFUNC)
	{
	    // From the 21164 HRM (paraphrased):
	    // Bit 7 of the function code (mask 0x80) indicates
	    // whether the call is privileged (bit 7 == 0) or
	    // unprivileged (bit 7 == 1).  The privileged call table
	    // starts at 0x2000, the unprivielged call table starts at
	    // 0x3000.  Bits 5-0 (mask 0x3f) are used to calculate the
	    // offset.
	    const int palPrivMask = 0x80;
	    const int palOffsetMask = 0x3f;

	    // Pal call is invalid unless all other bits are 0
	    palValid = ((machInst & ~(palPrivMask | palOffsetMask)) == 0);
	    palPriv = ((machInst & palPrivMask) == 0);
	    int shortPalFunc = (machInst & palOffsetMask);
	    // Add 1 to base to set pal-mode bit
	    palOffset = (palPriv ? 0x2001 : 0x3001) + (shortPalFunc << 6);
	}

	std::string generateDisassembly(Addr pc, const SymbolTable *symtab)
	{
	    return csprintf("%-10s %#x", "call_pal", palFunc);
	}
    };
}};


def format CallPal(code) {{
    iop = InstObjParams(name, Name, 'CallPalBase', CodeBlock(code))
    return iop.subst('BasicDeclare', 'BasicDecode')
}};

//
// hw_ld, hw_st
//
declare {{
    /**
     * Base class for hw_ld and hw_st.
     */
    class HwLoadStore : public AlphaStaticInst
    {
      protected:

	/// Displacement for EA calculation (signed).
	int16_t disp;
	/// Memory request flags.  See mem_req_base.hh.
	unsigned memAccessFlags;

	/// Constructor
	HwLoadStore(const char *mnem, MachInst _machInst, OpClass __opClass)
	    : AlphaStaticInst(mnem, _machInst, __opClass), disp(HW_LDST_DISP)
	{
	    memAccessFlags = 0;
	    if (HW_LDST_PHYS) memAccessFlags |= PHYSICAL;
	    if (HW_LDST_ALT)  memAccessFlags |= ALTMODE;
	    if (HW_LDST_VPTE) memAccessFlags |= VPTE;
	    if (HW_LDST_LOCK) memAccessFlags |= LOCKED;
	}

	std::string generateDisassembly(Addr pc, const SymbolTable *symtab)
	{
#ifdef SS_COMPATIBLE_DISASSEMBLY
	    return csprintf("%-10s r%d,%d(r%d)", mnemonic, RA, disp, RB);
#else
	    // HW_LDST_LOCK and HW_LDST_COND are the same bit.
	    const char *lock_str =
		(HW_LDST_LOCK) ? (flags[IsLoad] ? ",LOCK" : ",COND") : "";

	    return csprintf("%-10s r%d,%d(r%d)%s%s%s%s%s",
			    mnemonic, RA, disp, RB,
			    HW_LDST_PHYS ? ",PHYS" : "",
			    HW_LDST_ALT ? ",ALT" : "",
			    HW_LDST_QUAD ? ",QUAD" : "",
			    HW_LDST_VPTE ? ",VPTE" : "",
			    lock_str);
#endif
	}
    };
}};


def format HwLoadStore(ea_code, memacc_code, class_ext, *flags) {{
    return LoadStoreBase(name, Name + class_ext, ea_code, memacc_code,
                         flags = flags,
			 base_class = 'HwLoadStore')
}};


def format HwStoreCond(ea_code, memacc_code, postacc_code, class_ext, *flags) {{
    return LoadStoreBase(name, Name + class_ext,
			 ea_code, memacc_code, postacc_code,
                         flags = flags,
			 base_class = 'HwLoadStore')
}};


declare {{
    /**
     * Base class for hw_mfpr and hw_mtpr.
     */
    class HwMoveIPR : public AlphaStaticInst
    {
      protected:
	/// Index of internal processor register.
	int ipr_index;

	/// Constructor
	HwMoveIPR(const char *mnem, MachInst _machInst, OpClass __opClass)
	    : AlphaStaticInst(mnem, _machInst, __opClass),
	      ipr_index(HW_IPR_IDX)
	{
	}

	std::string generateDisassembly(Addr pc, const SymbolTable *symtab)
	{
	    if (_numSrcRegs > 0) {
		// must be mtpr
		return csprintf("%-10s r%d,IPR(%#x)",
				mnemonic, RA, ipr_index);
	    }
	    else {
		// must be mfpr
		return csprintf("%-10s IPR(%#x),r%d",
				mnemonic, ipr_index, RA);
	    }
	}
    };
}};

def format HwMoveIPR(code) {{
    iop = InstObjParams(name, Name, 'HwMoveIPR', CodeBlock(code))
    return iop.subst('BasicDeclare', 'BasicDecode')
}};

declare {{
    /**
     * Static instruction class for unimplemented instructions that
     * cause simulator termination.  Note that these are recognized
     * (legal) instructions that the simulator does not support; the
     * 'Unknown' class is used for unrecognized/illegal instructions.
     * This is a leaf class.
     */
    class FailUnimplemented : public AlphaStaticInst
    {
      public:
	/// Constructor
	FailUnimplemented(const char *_mnemonic, MachInst _machInst)
	    : AlphaStaticInst(_mnemonic, _machInst, No_OpClass)
	{
	}

	Fault execute(SimpleCPU *cpu, ExecContext *xc,
		      Trace::InstRecord *traceData)
	{
	    panic("attempt to execute unimplemented instruction '%s' "
		  "(inst 0x%08x, opcode 0x%x)", mnemonic, machInst, OPCODE);
	    return Unimplemented_Opcode_Fault;
	}

	Fault execute(FullCPU *cpu, SpecExecContext *xc, DynInst *dynInst,
		      Trace::InstRecord *traceData)
	{
	    // don't panic if this is a misspeculated instruction
	    if (!xc->spec_mode)
		panic("attempt to execute unimplemented instruction '%s' "
		      "(inst 0x%08x, opcode 0x%x)",
		      mnemonic, machInst, OPCODE);
	    return Unimplemented_Opcode_Fault;
	}

	std::string generateDisassembly(Addr pc, const SymbolTable *symtab)
	{
	    return csprintf("%-10s (unimplemented)", mnemonic);
	}
    };

    /**
     * Base class for unimplemented instructions that cause a warning
     * to be printed (but do not terminate simulation).  This
     * implementation is a little screwy in that it will print a
     * warning for each instance of a particular unimplemented machine
     * instruction, not just for each unimplemented opcode.  Should
     * probably make the 'warned' flag a static member of the derived
     * class.
     */
    class WarnUnimplemented : public AlphaStaticInst
    {
      private:
	/// Have we warned on this instruction yet?
	bool warned;

      public:
	/// Constructor
	WarnUnimplemented(const char *_mnemonic, MachInst _machInst)
	    : AlphaStaticInst(_mnemonic, _machInst, No_OpClass), warned(false)
	{
	}

	Fault execute(SimpleCPU *cpu, ExecContext *xc,
		      Trace::InstRecord *traceData)
	{
	    if (!warned) {
		warn("instruction '%s' unimplemented\n", mnemonic);
		warned = true;
	    }

	    return No_Fault;
	}

	Fault execute(FullCPU *cpu, SpecExecContext *xc, DynInst *dynInst,
		      Trace::InstRecord *traceData)
	{
	    if (!xc->spec_mode && !warned) {
		warn("instruction '%s' unimplemented\n", mnemonic);
		warned = true;
	    }

	    return No_Fault;
	}

	std::string generateDisassembly(Addr pc, const SymbolTable *symtab)
	{
#ifdef SS_COMPATIBLE_DISASSEMBLY
	    return csprintf("%-10s", mnemonic);
#else
	    return csprintf("%-10s (unimplemented)", mnemonic);
#endif
	}
    };
}};

def template WarnUnimplDeclare {{
    /**
     * Static instruction class for "%(mnemonic)s".
     */
    class %(class_name)s : public %(base_class)s
    {
      public:
	/// Constructor
	%(class_name)s(MachInst machInst)
	     : %(base_class)s("%(mnemonic)s", machInst)
	{
	}
    };
}};


def format FailUnimpl() {{
    iop = InstObjParams(name, 'FailUnimplemented')
    return ('', iop.subst('BasicDecodeWithMnemonic'))
}};

def format WarnUnimpl() {{
    iop = InstObjParams(name, Name, 'WarnUnimplemented')
    return iop.subst('WarnUnimplDeclare', 'BasicDecode')
}};

declare {{
    /**
     * Static instruction class for unknown (illegal) instructions.
     * These cause simulator termination if they are executed in a
     * non-speculative mode.  This is a leaf class.
     */
    class Unknown : public AlphaStaticInst
    {
      public:
	/// Constructor
	Unknown(MachInst _machInst)
	    : AlphaStaticInst("unknown", _machInst, No_OpClass)
	{
	}

	Fault execute(SimpleCPU *cpu, ExecContext *xc,
		      Trace::InstRecord *traceData)
	{
	    panic("attempt to execute unknown instruction "
		  "(inst 0x%08x, opcode 0x%x)", machInst, OPCODE);
	    return Unimplemented_Opcode_Fault;
	}

	Fault execute(FullCPU *cpu, SpecExecContext *xc, DynInst *dynInst,
		      Trace::InstRecord *traceData)
	{
	    // don't panic if this is a misspeculated instruction
	    if (!xc->spec_mode)
		panic("attempt to execute unknown instruction "
		      "(inst 0x%08x, opcode 0x%x)", machInst, OPCODE);
	    return Unimplemented_Opcode_Fault;
	}

	std::string generateDisassembly(Addr pc, const SymbolTable *symtab)
	{
	    return csprintf("%-10s (inst 0x%x, opcode 0x%x)",
			    "unknown", machInst, OPCODE);
	}
    };
}};

def format Unknown() {{
    return ('', 'return new Unknown(machInst);\n')
}};

declare {{

    /// Return opa + opb, summing carry into third arg.
    inline uint64_t
    addc(uint64_t opa, uint64_t opb, int &carry)
    {
	uint64_t res = opa + opb;
	if (res < opa || res < opb)
	    ++carry;
	return res;
    }

    /// Multiply two 64-bit values (opa * opb), returning the 128-bit
    /// product in res_hi and res_lo.
    void
    mul128(uint64_t opa, uint64_t opb, uint64_t &res_hi, uint64_t &res_lo)
    {
	// do a 64x64 --> 128 multiply using four 32x32 --> 64 multiplies
	uint64_t opa_hi = opa<63:32>;
	uint64_t opa_lo = opa<31:0>;
	uint64_t opb_hi = opb<63:32>;
	uint64_t opb_lo = opb<31:0>;

	res_lo = opa_lo * opb_lo;

	// The middle partial products logically belong in bit
	// positions 95 to 32.  Thus the lower 32 bits of each product
	// sum into the upper 32 bits of the low result, while the
	// upper 32 sum into the low 32 bits of the upper result.
	uint64_t partial1 = opa_hi * opb_lo;
	uint64_t partial2 = opa_lo * opb_hi;

	uint64_t partial1_lo = partial1<31:0> << 32;
	uint64_t partial1_hi = partial1<63:32>;
	uint64_t partial2_lo = partial2<31:0> << 32;
	uint64_t partial2_hi = partial2<63:32>;

	// Add partial1_lo and partial2_lo to res_lo, keeping track
	// of any carries out
	int carry_out = 0;
	res_lo = addc(partial1_lo, res_lo, carry_out);
	res_lo = addc(partial2_lo, res_lo, carry_out);

	// Now calculate the high 64 bits...
	res_hi = (opa_hi * opb_hi) + partial1_hi + partial2_hi + carry_out;
    }

    /// Map 8-bit S-floating exponent to 11-bit T-floating exponent.
    /// See Table 2-2 of Alpha AHB.
    inline int
    map_s(int old_exp)
    {
	int hibit = old_exp<7:>;
	int lobits = old_exp<6:0>;

	if (hibit == 1) {
	    return (lobits == 0x7f) ? 0x7ff : (0x400 | lobits);
	}
	else {
	    return (lobits == 0) ? 0 : (0x380 | lobits);
	}
    }

    /// Convert a 32-bit S-floating value to the equivalent 64-bit
    /// representation to be stored in an FP reg.
    inline uint64_t
    s_to_t(uint32_t s_val)
    {
	uint64_t tmp = s_val;
	return (tmp<31:> << 63 // sign bit
		| (uint64_t)map_s(tmp<30:23>) << 52 // exponent
		| tmp<22:0> << 29); // fraction
    }

    /// Convert a 64-bit T-floating value to the equivalent 32-bit
    /// S-floating representation to be stored in memory.
    inline int32_t
    t_to_s(uint64_t t_val)
    {
	return (t_val<63:62> << 30   // sign bit & hi exp bit
		| t_val<58:29>);     // rest of exp & fraction
    }
}};

decode OPCODE default Unknown::unknown() {

    format LoadAddress {
	0x08: lda({{ Ra = Rb + disp; }});
	0x09: ldah({{ Ra = Rb + (disp << 16); }});
    }

    format LoadOrNop {
	0x0a: ldbu({{ EA = Rb + disp; }}, {{ Ra.uq = Mem.ub; }});
	0x0c: ldwu({{ EA = Rb + disp; }}, {{ Ra.uq = Mem.uw; }});
	0x0b: ldq_u({{ EA = (Rb + disp) & ~7; }}, {{ Ra = Mem.uq; }});
	0x23: ldt({{ EA = Rb + disp; }}, {{ Fa = Mem.df; }});
	0x2a: ldl_l({{ EA = Rb + disp; }}, {{ Ra.sl = Mem.sl; }}, LOCKED);
	0x2b: ldq_l({{ EA = Rb + disp; }}, {{ Ra.uq = Mem.uq; }}, LOCKED);
<<<<<<< HEAD
	//0x20: copy_load({{EA = Ra;}}, 
	//                {{memAccessObj->copySrcTranslate(EA);}},
	//		IsMemRef, IsLoad, IsCopy);
=======
	0x20: copy_load({{EA = Ra;}}, 
	                {{fault = memAccessObj->copySrcTranslate(EA);}},
			IsMemRef, IsLoad, IsCopy);
>>>>>>> 7c089b20
    }

    format LoadOrPrefetch {
	0x28: ldl({{ EA = Rb + disp; }}, {{ Ra.sl = Mem.sl; }});
	0x29: ldq({{ EA = Rb + disp; }}, {{ Ra.uq = Mem.uq; }}, EVICT_NEXT);
	// IsFloating flag on lds gets the prefetch to disassemble
	// using f31 instead of r31... funcitonally it's unnecessary
	0x22: lds({{ EA = Rb + disp; }}, {{ Fa.uq = s_to_t(Mem.ul); }},
		  PF_EXCLUSIVE, IsFloating);  
    }

    format Store {
	0x0e: stb({{ EA = Rb + disp; }}, {{ Mem.ub = Ra<7:0>; }});
	0x0d: stw({{ EA = Rb + disp; }}, {{ Mem.uw = Ra<15:0>; }});
	0x2c: stl({{ EA = Rb + disp; }}, {{ Mem.ul = Ra<31:0>; }});
	0x2d: stq({{ EA = Rb + disp; }}, {{ Mem.uq = Ra.uq; }});
	0x0f: stq_u({{ EA = (Rb + disp) & ~7; }}, {{ Mem.uq = Ra.uq; }});
	0x26: sts({{ EA = Rb + disp; }}, {{ Mem.ul = t_to_s(Fa.uq); }});
	0x27: stt({{ EA = Rb + disp; }}, {{ Mem.df = Fa; }});
<<<<<<< HEAD
	//0x24: copy_store({{EA = Rb;}},
	//                 {{memAccessObj->copy(EA);}},
	//		 IsMemRef, IsStore, IsCopy);
=======
	0x24: copy_store({{EA = Rb;}},
	                 {{fault =memAccessObj->copy(EA);}},
			 IsMemRef, IsStore, IsCopy);
>>>>>>> 7c089b20
    }

    format StoreCond {
	0x2e: stl_c({{ EA = Rb + disp; }}, {{ Mem.ul = Ra<31:0>; }},
		    {{
			uint64_t tmp = Mem_write_result;
			// see stq_c
			Ra = (tmp == 0 || tmp == 1) ? tmp : Ra;
		    }}, LOCKED);
	0x2f: stq_c({{ EA = Rb + disp; }}, {{ Mem.uq = Ra; }},
		    {{
			uint64_t tmp = Mem_write_result;
			// If the write operation returns 0 or 1, then
			// this was a conventional store conditional,
			// and the value indicates the success/failure
			// of the operation.  If another value is
			// returned, then this was a Turbolaser
			// mailbox access, and we don't update the
			// result register at all.
			Ra = (tmp == 0 || tmp == 1) ? tmp : Ra;
		    }}, LOCKED);
    }

    format IntegerOperate {

	0x10: decode INTFUNC {	// integer arithmetic operations

	    0x00: addl({{ Rc.sl = Ra.sl + Rb_or_imm.sl; }});
	    0x40: addlv({{
		uint32_t tmp  = Ra.sl + Rb_or_imm.sl;
		// signed overflow occurs when operands have same sign
		// and sign of result does not match.
		if (Ra.sl<31:> == Rb_or_imm.sl<31:> && tmp<31:> != Ra.sl<31:>)
		    fault = Integer_Overflow_Fault;
		Rc.sl = tmp;
	    }});
	    0x02: s4addl({{ Rc.sl = (Ra.sl << 2) + Rb_or_imm.sl; }});
	    0x12: s8addl({{ Rc.sl = (Ra.sl << 3) + Rb_or_imm.sl; }});

	    0x20: addq({{ Rc = Ra + Rb_or_imm; }});
	    0x60: addqv({{
		uint64_t tmp = Ra + Rb_or_imm;
		// signed overflow occurs when operands have same sign
		// and sign of result does not match.
		if (Ra<63:> == Rb_or_imm<63:> && tmp<63:> != Ra<63:>)
		    fault = Integer_Overflow_Fault;
		Rc = tmp;
	    }});
	    0x22: s4addq({{ Rc = (Ra << 2) + Rb_or_imm; }});
	    0x32: s8addq({{ Rc = (Ra << 3) + Rb_or_imm; }});

	    0x09: subl({{ Rc.sl = Ra.sl - Rb_or_imm.sl; }});
	    0x49: sublv({{
		uint32_t tmp  = Ra.sl - Rb_or_imm.sl;
		// signed overflow detection is same as for add,
		// except we need to look at the *complemented*
		// sign bit of the subtrahend (Rb), i.e., if the initial
		// signs are the *same* then no overflow can occur
		if (Ra.sl<31:> != Rb_or_imm.sl<31:> && tmp<31:> != Ra.sl<31:>)
		    fault = Integer_Overflow_Fault;
		Rc.sl = tmp;
	    }});
	    0x0b: s4subl({{ Rc.sl = (Ra.sl << 2) - Rb_or_imm.sl; }});
	    0x1b: s8subl({{ Rc.sl = (Ra.sl << 3) - Rb_or_imm.sl; }});

	    0x29: subq({{ Rc = Ra - Rb_or_imm; }});
	    0x69: subqv({{
		uint64_t tmp  = Ra - Rb_or_imm;
		// signed overflow detection is same as for add,
		// except we need to look at the *complemented*
		// sign bit of the subtrahend (Rb), i.e., if the initial
		// signs are the *same* then no overflow can occur
		if (Ra<63:> != Rb_or_imm<63:> && tmp<63:> != Ra<63:>)
		    fault = Integer_Overflow_Fault;
		Rc = tmp;
	    }});
	    0x2b: s4subq({{ Rc = (Ra << 2) - Rb_or_imm; }});
	    0x3b: s8subq({{ Rc = (Ra << 3) - Rb_or_imm; }});

	    0x2d: cmpeq({{ Rc = (Ra == Rb_or_imm); }});
	    0x6d: cmple({{ Rc = (Ra.sq <= Rb_or_imm.sq); }});
	    0x4d: cmplt({{ Rc = (Ra.sq <  Rb_or_imm.sq); }});
	    0x3d: cmpule({{ Rc = (Ra.uq <= Rb_or_imm.uq); }});
	    0x1d: cmpult({{ Rc = (Ra.uq <  Rb_or_imm.uq); }});

	    0x0f: cmpbge({{
		int hi = 7;
		int lo = 0;
		uint64_t tmp = 0;
		for (int i = 0; i < 8; ++i) {
		    tmp |= (Ra.uq<hi:lo> >= Rb_or_imm.uq<hi:lo>) << i;
		    hi += 8;
		    lo += 8;
		}
		Rc = tmp;
	    }});
	}

	0x11: decode INTFUNC {	// integer logical operations

	    0x00: and({{ Rc = Ra & Rb_or_imm; }});
	    0x08: bic({{ Rc = Ra & ~Rb_or_imm; }});
	    0x20: bis({{ Rc = Ra | Rb_or_imm; }});
	    0x28: ornot({{ Rc = Ra | ~Rb_or_imm; }});
	    0x40: xor({{ Rc = Ra ^ Rb_or_imm; }});
	    0x48: eqv({{ Rc = Ra ^ ~Rb_or_imm; }});

	    // conditional moves
	    0x14: cmovlbs({{ Rc = ((Ra & 1) == 1) ? Rb_or_imm : Rc; }});
	    0x16: cmovlbc({{ Rc = ((Ra & 1) == 0) ? Rb_or_imm : Rc; }});
	    0x24: cmoveq({{ Rc = (Ra == 0) ? Rb_or_imm : Rc; }});
	    0x26: cmovne({{ Rc = (Ra != 0) ? Rb_or_imm : Rc; }});
	    0x44: cmovlt({{ Rc = (Ra.sq <  0) ? Rb_or_imm : Rc; }});
	    0x46: cmovge({{ Rc = (Ra.sq >= 0) ? Rb_or_imm : Rc; }});
	    0x64: cmovle({{ Rc = (Ra.sq <= 0) ? Rb_or_imm : Rc; }});
	    0x66: cmovgt({{ Rc = (Ra.sq >  0) ? Rb_or_imm : Rc; }});

	    // For AMASK, RA must be R31.
	    0x61: decode RA {
		31: amask({{ Rc = Rb_or_imm & ~ULL(0x17); }});
	    }

	    // For IMPLVER, RA must be R31 and the B operand
	    // must be the immediate value 1.
	    0x6c: decode RA {
		31: decode IMM {
		    1: decode INTIMM {
			// return EV5 for FULL_SYSTEM and EV6 otherwise
			1: implver({{
#ifdef FULL_SYSTEM
			     Rc = 1;
#else
			     Rc = 2;
#endif
			}});
		    }
		}
	    }

#ifdef FULL_SYSTEM
	    // The mysterious 11.25...
	    0x25: WarnUnimpl::eleven25();
#endif
	}

	0x12: decode INTFUNC {
	    0x39: sll({{ Rc = Ra << Rb_or_imm<5:0>; }});
	    0x34: srl({{ Rc = Ra.uq >> Rb_or_imm<5:0>; }});
	    0x3c: sra({{ Rc = Ra.sq >> Rb_or_imm<5:0>; }});

	    0x02: mskbl({{ Rc = Ra & ~(mask( 8) << (Rb_or_imm<2:0> * 8)); }});
	    0x12: mskwl({{ Rc = Ra & ~(mask(16) << (Rb_or_imm<2:0> * 8)); }});
	    0x22: mskll({{ Rc = Ra & ~(mask(32) << (Rb_or_imm<2:0> * 8)); }});
	    0x32: mskql({{ Rc = Ra & ~(mask(64) << (Rb_or_imm<2:0> * 8)); }});

	    0x52: mskwh({{
		int bv = Rb_or_imm<2:0>;
		Rc =  bv ? (Ra & ~(mask(16) >> (64 - 8 * bv))) : Ra;
	    }});
	    0x62: msklh({{
		int bv = Rb_or_imm<2:0>;
		Rc =  bv ? (Ra & ~(mask(32) >> (64 - 8 * bv))) : Ra;
	    }});
	    0x72: mskqh({{
		int bv = Rb_or_imm<2:0>;
		Rc =  bv ? (Ra & ~(mask(64) >> (64 - 8 * bv))) : Ra;
	    }});

	    0x06: extbl({{ Rc = (Ra.uq >> (Rb_or_imm<2:0> * 8))< 7:0>; }});
	    0x16: extwl({{ Rc = (Ra.uq >> (Rb_or_imm<2:0> * 8))<15:0>; }});
	    0x26: extll({{ Rc = (Ra.uq >> (Rb_or_imm<2:0> * 8))<31:0>; }});
	    0x36: extql({{ Rc = (Ra.uq >> (Rb_or_imm<2:0> * 8)); }});

	    0x5a: extwh({{
		Rc = (Ra << (64 - (Rb_or_imm<2:0> * 8))<5:0>)<15:0>; }});
	    0x6a: extlh({{
		Rc = (Ra << (64 - (Rb_or_imm<2:0> * 8))<5:0>)<31:0>; }});
	    0x7a: extqh({{
		Rc = (Ra << (64 - (Rb_or_imm<2:0> * 8))<5:0>); }});

	    0x0b: insbl({{ Rc = Ra< 7:0> << (Rb_or_imm<2:0> * 8); }});
	    0x1b: inswl({{ Rc = Ra<15:0> << (Rb_or_imm<2:0> * 8); }});
	    0x2b: insll({{ Rc = Ra<31:0> << (Rb_or_imm<2:0> * 8); }});
	    0x3b: insql({{ Rc = Ra       << (Rb_or_imm<2:0> * 8); }});

	    0x57: inswh({{
		int bv = Rb_or_imm<2:0>;
		Rc = bv ? (Ra.uq<15:0> >> (64 - 8 * bv)) : 0;
	    }});
	    0x67: inslh({{
		int bv = Rb_or_imm<2:0>;
		Rc = bv ? (Ra.uq<31:0> >> (64 - 8 * bv)) : 0;
	    }});
	    0x77: insqh({{
		int bv = Rb_or_imm<2:0>;
		Rc = bv ? (Ra.uq       >> (64 - 8 * bv)) : 0;
	    }});

	    0x30: zap({{
		uint64_t zapmask = 0;
		for (int i = 0; i < 8; ++i) {
		    if (Rb_or_imm<i:>)
			zapmask |= (mask(8) << (i * 8));
		}
		Rc = Ra & ~zapmask;
	    }});
	    0x31: zapnot({{
		uint64_t zapmask = 0;
		for (int i = 0; i < 8; ++i) {
		    if (!Rb_or_imm<i:>)
			zapmask |= (mask(8) << (i * 8));
		}
		Rc = Ra & ~zapmask;
	    }});
	}

	0x13: decode INTFUNC {	// integer multiplies
	    0x00: mull({{ Rc.sl = Ra.sl * Rb_or_imm.sl; }}, IntMULT);
	    0x20: mulq({{ Rc    = Ra    * Rb_or_imm;    }}, IntMULT);
	    0x30: umulh({{
		uint64_t hi, lo;
		mul128(Ra, Rb_or_imm, hi, lo);
		Rc = hi;
	    }}, IntMULT);
	    0x40: mullv({{
		// 32-bit multiply with trap on overflow
		int64_t Rax = Ra.sl;	// sign extended version of Ra.sl
		int64_t Rbx = Rb_or_imm.sl;
		int64_t tmp = Rax * Rbx;
		// To avoid overflow, all the upper 32 bits must match
		// the sign bit of the lower 32.  We code this as
		// checking the upper 33 bits for all 0s or all 1s.
		uint64_t sign_bits = tmp<63:31>;
		if (sign_bits != 0 && sign_bits != mask(33))
		    fault = Integer_Overflow_Fault;
		Rc.sl = tmp<31:0>;
	    }}, IntMULT);
	    0x60: mulqv({{
		// 64-bit multiply with trap on overflow
		uint64_t hi, lo;
		mul128(Ra, Rb_or_imm, hi, lo);
		// all the upper 64 bits must match the sign bit of
		// the lower 64
		if (!((hi == 0 && lo<63:> == 0) ||
		      (hi == mask(64) && lo<63:> == 1)))
		    fault = Integer_Overflow_Fault;
		Rc = lo;
	    }}, IntMULT);
	}

	0x1c: decode INTFUNC {
	    0x00: decode RA { 31: sextb({{ Rc.sb = Rb_or_imm< 7:0>; }}); }
	    0x01: decode RA { 31: sextw({{ Rc.sw = Rb_or_imm<15:0>; }}); }

	    format FailUnimpl {
		0x30: ctpop();
		0x31: perr();
		0x32: ctlz();
		0x33: cttz();
		0x34: unpkbw();
		0x35: unpkbl();
		0x36: pkwb();
		0x37: pklb();
		0x38: minsb8();
		0x39: minsw4();
		0x3a: minub8();
		0x3b: minuw4();
		0x3c: maxub8();
		0x3d: maxuw4();
		0x3e: maxsb8();
		0x3f: maxsw4();
	    }

	    format BasicOperateWithNopCheck {
		0x70: decode RB {
		    31: ftoit({{ Rc = Fa.uq; }}, FloatCVT);
		}
		0x78: decode RB {
		    31: ftois({{ Rc.sl = t_to_s(Fa.uq); }},
			      FloatCVT);
		}
	    }
	}
    }

    // Conditional branches.
    format CondBranch {
	0x39: beq({{ cond = (Ra == 0); }});
	0x3d: bne({{ cond = (Ra != 0); }});
	0x3e: bge({{ cond = (Ra.sq >= 0); }});
	0x3f: bgt({{ cond = (Ra.sq >  0); }});
	0x3b: ble({{ cond = (Ra.sq <= 0); }});
	0x3a: blt({{ cond = (Ra.sq < 0); }});
	0x38: blbc({{ cond = ((Ra & 1) == 0); }});
	0x3c: blbs({{ cond = ((Ra & 1) == 1); }});

	0x31: fbeq({{ cond = (Fa == 0); }});
	0x35: fbne({{ cond = (Fa != 0); }});
	0x36: fbge({{ cond = (Fa >= 0); }});
	0x37: fbgt({{ cond = (Fa >  0); }});
	0x33: fble({{ cond = (Fa <= 0); }});
	0x32: fblt({{ cond = (Fa < 0); }});
    }

    // unconditional branches
    format UncondBranch {
	0x30: br();
	0x34: bsr(IsCall);
    }

    // indirect branches
    0x1a: decode JMPFUNC {
	format Jump {
	    0: jmp();
	    1: jsr(IsCall);
	    2: ret(IsReturn);
	    3: jsr_coroutine(IsCall, IsReturn);
	}
    }

    // IEEE floating point
    0x14: decode FP_SHORTFUNC {
	// Integer to FP register moves must have RB == 31
	0x4: decode RB {
	    31: decode FP_FULLFUNC {
		format BasicOperateWithNopCheck {
		    0x004: itofs({{ Fc.uq = s_to_t(Ra.ul); }}, FloatCVT);
		    0x024: itoft({{ Fc.uq = Ra.uq; }}, FloatCVT);
		    0x014: FailUnimpl::itoff();	// VAX-format conversion
		}
	    }
	}

	// Square root instructions must have FA == 31
	0xb: decode FA {
	    31: decode FP_TYPEFUNC {
		format FloatingPointOperate {
#ifdef SS_COMPATIBLE_FP
		    0x0b: sqrts({{
			if (Fb < 0.0)
			    fault = Arithmetic_Fault;
			Fc = sqrt(Fb);
		    }}, FloatSQRT);
#else
		    0x0b: sqrts({{
			if (Fb.sf < 0.0)
			    fault = Arithmetic_Fault;
			Fc.sf = sqrt(Fb.sf);
		    }}, FloatSQRT);
#endif
		    0x2b: sqrtt({{
			if (Fb < 0.0)
			    fault = Arithmetic_Fault;
			Fc = sqrt(Fb);
		    }}, FloatSQRT);
		}
	    }
	}

	// VAX-format sqrtf and sqrtg are not implemented
	0xa: FailUnimpl::sqrtfg();
    }

    // IEEE floating point
    0x16: decode FP_SHORTFUNC_TOP2 {
	// The top two bits of the short function code break this space
	// into four groups: binary ops, compares, reserved, and conversions.
	// See Table 4-12 of AHB.	
	// Most of these instructions may have various trapping and
	// rounding mode flags set; these are decoded in the
	// FloatingPointDecode template used by the
	// FloatingPointOperate format.

	// add/sub/mul/div: just decode on the short function code
	// and source type.
	0: decode FP_TYPEFUNC {
	    format FloatingPointOperate {
#ifdef SS_COMPATIBLE_FP
		0x00: adds({{ Fc = Fa + Fb; }});
		0x01: subs({{ Fc = Fa - Fb; }});
		0x02: muls({{ Fc = Fa * Fb; }}, FloatMULT);
		0x03: divs({{ Fc = Fa / Fb; }}, FloatDIV);
#else
		0x00: adds({{ Fc.sf = Fa.sf + Fb.sf; }});
		0x01: subs({{ Fc.sf = Fa.sf - Fb.sf; }});
		0x02: muls({{ Fc.sf = Fa.sf * Fb.sf; }}, FloatMULT);
		0x03: divs({{ Fc.sf = Fa.sf / Fb.sf; }}, FloatDIV);
#endif

		0x20: addt({{ Fc = Fa + Fb; }});
		0x21: subt({{ Fc = Fa - Fb; }});
		0x22: mult({{ Fc = Fa * Fb; }}, FloatMULT);
		0x23: divt({{ Fc = Fa / Fb; }}, FloatDIV);
	    }
	}

	// Floating-point compare instructions must have the default
	// rounding mode, and may use the default trapping mode or
	// /SU.  Both trapping modes are treated the same by M5; the
	// only difference on the real hardware (as far a I can tell)
	// is that without /SU you'd get an imprecise trap if you
	// tried to compare a NaN with something else (instead of an
	// "unordered" result).
	1: decode FP_FULLFUNC {
	    format BasicOperateWithNopCheck {
		0x0a5, 0x5a5: cmpteq({{ Fc = (Fa == Fb) ? 2.0 : 0.0; }},
				     FloatCMP);
		0x0a7, 0x5a7: cmptle({{ Fc = (Fa <= Fb) ? 2.0 : 0.0; }},
				     FloatCMP);
		0x0a6, 0x5a6: cmptlt({{ Fc = (Fa <  Fb) ? 2.0 : 0.0; }},
				     FloatCMP);
		0x0a4, 0x5a4: cmptun({{ // unordered
		    Fc = (!(Fa < Fb) && !(Fa == Fb) && !(Fa > Fb)) ? 2.0 : 0.0;
		}}, FloatCMP);
	    }
	}

	// The FP-to-integer and integer-to-FP conversion insts
	// require that FA be 31.
	3: decode FA {
	    31: decode FP_TYPEFUNC {
		format FloatingPointOperate {
		    0x2f: cvttq({{ Fc.sq = (int64_t)rint(Fb); }});

		    // The cvtts opcode is overloaded to be cvtst if the trap
		    // mode is 2 or 6 (which are not valid otherwise)
		    0x2c: decode FP_FULLFUNC {
			format BasicOperateWithNopCheck {
			    // trap on denorm version "cvtst/s" is
			    // simulated same as cvtst
			    0x2ac, 0x6ac: cvtst({{ Fc = Fb.sf; }});
			}
		      default: cvtts({{ Fc.sf = Fb; }});
		    }

		    // The trapping mode for integer-to-FP conversions
		    // must be /SUI or nothing; /U and /SU are not
		    // allowed.  The full set of rounding modes are
		    // supported though.
		    0x3c: decode FP_TRAPMODE {
			0,7: cvtqs({{ Fc.sf = Fb.sq; }});
		    }
		    0x3e: decode FP_TRAPMODE {
			0,7: cvtqt({{ Fc    = Fb.sq; }});
		    }
		}
	    }
	}
    }

    // misc FP operate
    0x17: decode FP_FULLFUNC {
	format BasicOperateWithNopCheck {
	    0x010: cvtlq({{
		Fc.sl = (Fb.uq<63:62> << 30) | Fb.uq<58:29>;
	    }});
	    0x030: cvtql({{
		Fc.uq = (Fb.uq<31:30> << 62) | (Fb.uq<29:0> << 29);
	    }});

	    // We treat the precise & imprecise trapping versions of
	    // cvtql identically.
	    0x130, 0x530: cvtqlv({{
		// To avoid overflow, all the upper 32 bits must match
		// the sign bit of the lower 32.  We code this as
		// checking the upper 33 bits for all 0s or all 1s.
		uint64_t sign_bits = Fb.uq<63:31>;
		if (sign_bits != 0 && sign_bits != mask(33))
		    fault = Integer_Overflow_Fault;
		Fc.uq = (Fb.uq<31:30> << 62) | (Fb.uq<29:0> << 29);
	    }});

	    0x020: cpys({{  // copy sign
		Fc.uq = (Fa.uq<63:> << 63) | Fb.uq<62:0>;
	    }});
	    0x021: cpysn({{ // copy sign negated
		Fc.uq = (~Fa.uq<63:> << 63) | Fb.uq<62:0>;
	    }});
	    0x022: cpyse({{ // copy sign and exponent
		Fc.uq = (Fa.uq<63:52> << 52) | Fb.uq<51:0>;
	    }});

	    0x02a: fcmoveq({{ Fc = (Fa == 0) ? Fb : Fc; }});
	    0x02b: fcmovne({{ Fc = (Fa != 0) ? Fb : Fc; }});
	    0x02c: fcmovlt({{ Fc = (Fa <  0) ? Fb : Fc; }});
	    0x02d: fcmovge({{ Fc = (Fa >= 0) ? Fb : Fc; }});
	    0x02e: fcmovle({{ Fc = (Fa <= 0) ? Fb : Fc; }});
	    0x02f: fcmovgt({{ Fc = (Fa >  0) ? Fb : Fc; }});

	    0x024: mt_fpcr({{ FPCR = Fa.uq; }});
	    0x025: mf_fpcr({{ Fa.uq = FPCR; }});
	}
    }

    // miscellaneous mem-format ops
    0x18: decode MEMFUNC {
	format WarnUnimpl {
	    0x8000: fetch();
	    0xa000: fetch_m();
	    0xe800: ecb();
	}

	format MiscPrefetch {
	    0xf800: wh64({{ EA = Rb; }},
			 {{ memAccessObj->writeHint(EA, 64); }},
			 IsMemRef, IsStore, WrPort);
	}

	format BasicOperate {
	    0xc000: rpcc({{
#ifdef FULL_SYSTEM
		Ra = xc->readIpr(AlphaISA::IPR_CC, fault);
#else
		Ra = curTick;
#endif
	    }});

	    // All of the barrier instructions below do nothing in
	    // their execute() methods (hence the empty code blocks).
	    // All of their functionality is hard-coded in the
	    // pipeline based on the flags IsSerializing,
	    // IsMemBarrier, and IsWriteBarrier.  In the current
	    // detailed CPU model, the execute() function only gets
	    // called at fetch, so there's no way to generate pipeline
	    // behavior at any other stage.  Once we go to an
	    // exec-in-exec CPU model we should be able to get rid of
	    // these flags and implement this behavior via the
	    // execute() methods.

	    // trapb is just a barrier on integer traps, where excb is
	    // a barrier on integer and FP traps.  "EXCB is thus a
	    // superset of TRAPB." (Alpha ARM, Sec 4.11.4) We treat
	    // them the same though.
	    0x0000: trapb({{ }}, IsSerializing, No_OpClass);
	    0x0400: excb({{ }}, IsSerializing, No_OpClass);
	    0x4000: mb({{ }}, IsMemBarrier, RdPort);
	    0x4400: wmb({{ }}, IsWriteBarrier, WrPort);
	}

#ifdef FULL_SYSTEM
	format BasicOperate {
	    0xe000: rc({{
		Ra = xc->regs.intrflag;
		if (!xc->misspeculating()) {
		    xc->regs.intrflag = 0;
		}
	    }});
	    0xf000: rs({{
		Ra = xc->regs.intrflag;
		if (!xc->misspeculating()) {
		    xc->regs.intrflag = 1;
		}
	    }});
	}
#else
	format FailUnimpl {
	    0xe000: rc();
	    0xf000: rs();
	}
#endif
    }

#ifdef FULL_SYSTEM
    0x00: CallPal::call_pal({{
	if (!palValid ||
	    (palPriv
	     && xc->readIpr(AlphaISA::IPR_ICM, fault) != AlphaISA::mode_kernel)) {
	    // invalid pal function code, or attempt to do privileged
	    // PAL call in non-kernel mode
	    fault = Unimplemented_Opcode_Fault;
	}
	else {
	    bool dopal = true;

	    if (!xc->misspeculating()) {
		// check to see if simulator wants to do something special
		// on this PAL call (including maybe suppress it)
		dopal = xc->simPalCheck(palFunc);

		Annotate::Callpal(xc, palFunc);

		if (dopal) {
		    AlphaISA::swap_palshadow(&xc->regs, true);
		    xc->setIpr(AlphaISA::IPR_EXC_ADDR, NPC);
		}
	    }

	    // if we're misspeculating, it's still safe (if
	    // unrealistic) to set NPC, as the control-flow change
	    // won't get committed.
	    if (dopal) {
		NPC = xc->readIpr(AlphaISA::IPR_PAL_BASE, fault) + palOffset;
	    }
	}
    }});
#else
    0x00: decode PALFUNC {
	format EmulatedCallPal {
	    0x00: halt ({{
		if (!xc->misspeculating()) 
		    SimExit(curTick, "halt instruction encountered");
	    }});
	    0x83: callsys({{ 
		if (!xc->misspeculating()) 
		    xc->syscall();
	    }});
	    // Read uniq reg into ABI return value register (r0)
	    0x9e: rduniq({{ R0 = Runiq; }});
	    // Write uniq reg with value from ABI arg register (r16)
	    0x9f: wruniq({{ Runiq = R16; }});
	}
    }
#endif

#ifdef FULL_SYSTEM
    format HwLoadStore {
	0x1b: decode HW_LDST_QUAD {
	    0: hw_ld({{ EA = (Rb + disp) & ~3; }}, {{ Ra = Mem.ul; }}, L);
	    1: hw_ld({{ EA = (Rb + disp) & ~7; }}, {{ Ra = Mem.uq; }}, Q);
	}

	0x1f: decode HW_LDST_COND {
	    0: decode HW_LDST_QUAD {
		0: hw_st({{ EA = (Rb + disp) & ~3; }},
			 {{ Mem.ul = Ra<31:0>; }}, L);
		1: hw_st({{ EA = (Rb + disp) & ~7; }},
			 {{ Mem.uq = Ra.uq; }}, Q);
	    }

	    1: FailUnimpl::hw_st_cond();
	}
    }

    format BasicOperate {
	0x1e: hw_rei({{ xc->hwrei(); }});

	// M5 special opcodes use the reserved 0x01 opcode space
	0x01: decode M5FUNC {
	    0x00: arm({{
		if (!xc->misspeculating()) {
		    Annotate::ARM(xc);
		    xc->kernelStats.arm();
		}
	    }});
	    0x01: quiesce({{
		if (!xc->misspeculating())
		    AlphaPseudo::quiesce(xc);
	    }});
	    0x10: ivlb({{
		if (!xc->misspeculating()) {
		    Annotate::BeginInterval(xc);
		    xc->kernelStats.ivlb();
		}
	    }}, No_OpClass);
	    0x11: ivle({{
		if (!xc->misspeculating())
		    Annotate::EndInterval(xc);
	    }}, No_OpClass);
	    0x20: m5exit_old({{
		if (!xc->misspeculating())
		    AlphaPseudo::m5exit_old(xc);
	    }}, No_OpClass);
	    0x21: m5exit({{
		if (!xc->misspeculating())
		    AlphaPseudo::m5exit(xc);
	    }}, No_OpClass);
            0x30: initparam({{ Ra = cpu->system->init_param; }});
            0x40: resetstats({{
		if (!xc->misspeculating())
		    AlphaPseudo::resetstats(xc);
	    }});
            0x41: dumpstats({{
		if (!xc->misspeculating())
		    AlphaPseudo::dumpstats(xc);
	    }});
            0x42: dumpresetstats({{
		if (!xc->misspeculating())
		    AlphaPseudo::dumpresetstats(xc);
	    }});
            0x43: m5checkpoint({{
		if (!xc->misspeculating())
		    AlphaPseudo::m5checkpoint(xc);
	    }});
	}
    }

    format HwMoveIPR {
	0x19: hw_mfpr({{
	    // this instruction is only valid in PAL mode
	    if (!PC_PAL(xc->regs.pc)) {
		fault = Unimplemented_Opcode_Fault;
	    }
	    else {
		Ra = xc->readIpr(ipr_index, fault);
	    }
	}});
	0x1d: hw_mtpr({{
	    // this instruction is only valid in PAL mode
	    if (!PC_PAL(xc->regs.pc)) {
		fault = Unimplemented_Opcode_Fault;
	    }
	    else {
		xc->setIpr(ipr_index, Ra);
		if (traceData) { traceData->setData(Ra); }
	    }
	}});
    }
#endif
}<|MERGE_RESOLUTION|>--- conflicted
+++ resolved
@@ -5,7 +5,7 @@
 
 let {{
     global rcs_id
-    rcs_id = "$Id$"
+    rcs_id = "$Id: s.isa_desc 1.43 04/02/29 22:41:10-05:00 ehallnor@zazzer.eecs.umich.edu $"
 }};
 
 
@@ -1854,15 +1854,10 @@
 	0x23: ldt({{ EA = Rb + disp; }}, {{ Fa = Mem.df; }});
 	0x2a: ldl_l({{ EA = Rb + disp; }}, {{ Ra.sl = Mem.sl; }}, LOCKED);
 	0x2b: ldq_l({{ EA = Rb + disp; }}, {{ Ra.uq = Mem.uq; }}, LOCKED);
-<<<<<<< HEAD
+	                {{fault = memAccessObj->copySrcTranslate(EA);}},
 	//0x20: copy_load({{EA = Ra;}}, 
 	//                {{memAccessObj->copySrcTranslate(EA);}},
 	//		IsMemRef, IsLoad, IsCopy);
-=======
-	0x20: copy_load({{EA = Ra;}}, 
-	                {{fault = memAccessObj->copySrcTranslate(EA);}},
-			IsMemRef, IsLoad, IsCopy);
->>>>>>> 7c089b20
     }
 
     format LoadOrPrefetch {
@@ -1882,15 +1877,10 @@
 	0x0f: stq_u({{ EA = (Rb + disp) & ~7; }}, {{ Mem.uq = Ra.uq; }});
 	0x26: sts({{ EA = Rb + disp; }}, {{ Mem.ul = t_to_s(Fa.uq); }});
 	0x27: stt({{ EA = Rb + disp; }}, {{ Mem.df = Fa; }});
-<<<<<<< HEAD
+	                 {{fault =memAccessObj->copy(EA);}},
 	//0x24: copy_store({{EA = Rb;}},
 	//                 {{memAccessObj->copy(EA);}},
 	//		 IsMemRef, IsStore, IsCopy);
-=======
-	0x24: copy_store({{EA = Rb;}},
-	                 {{fault =memAccessObj->copy(EA);}},
-			 IsMemRef, IsStore, IsCopy);
->>>>>>> 7c089b20
     }
 
     format StoreCond {
